/* -*- mode: espresso; espresso-indent-level: 2; indent-tabs-mode: nil -*- */
/* vim: set softtabstop=2 shiftwidth=2 tabstop=2 expandtab: */

/**
 * ui.js
 *
 * requirements:
 *   tools.js
 *
 */

var MOUSE_WHEEL_UP = 1;
var MOUSE_WHEEL_DOWN = -1;

var MOUSE_BUTTON_LEFT = 1;
var MOUSE_BUTTON_MIDDLE = 2;
var MOUSE_BUTTON_RIGHT = 3;

/**
 * container for generic user interface actions
 */
UI = function () {
  var self = this;

  var screenWidth = 0;
  var screenHeight = 0;

  var leftMouseDown = false;
  var rightMouseDown = false;
  var shiftKeyDown = false;
  var ctrlKeyDown = false;
  var altKeyDown = false;
  var lastX = 0;
  var lastY = 0;
  var x = 0;
  var y = 0;

  var events = new Object();
  events["onmousemove"] = new Array(); //!< bound to eventCatcher
  events["onmousedown"] = new Array();
  events["onmouseup"] = new Array(); //!< bound to eventCatcher
  events["onmousewheel"] = new Array();
  events["onresize"] = new Array(); //!< bound to the window itself
  var eventCatcher = document.createElement("div");
  eventCatcher.id = "eventCatcher";
  document.body.appendChild(eventCatcher);

  var focusCatcher = document.createElement("a");
  focusCatcher.id = "focusCatcher";
  document.body.appendChild(focusCatcher);

  var updateFrameHeight = function () {
    if (window.innerHeight) screenHeight = window.innerHeight;
    else {
      if (document.documentElement && document.documentElement.clientHeight) screenHeight = document.documentElement.clientHeight;
      else if (document.body && document.body.clientHeight) screenHeight = document.body.clientHeight;
    }
    return;
  }

  var updateFrameWidth = function () {
    if (window.innerWidth) screenWidth = window.innerWidth;
    else {
      if (document.documentElement && document.documentElement.clientWidth) screenWidth = document.documentElement.clientWidth;
      else if (document.body && document.body.clientWidth) screenWidth = document.body.clientWidth;
    }
    return;
  }

  /**
   * set the cursor style
   */
  this.setCursor = function (
  c //!< string cursor
  ) {
    eventCatcher.style.cursor = c;
    return;
  }

  /**
   * add a function to an event's queue
   */
  this.registerEvent = function (
  e, //!< event
  h //!< handler function
  ) {
    events[e].push(h);
    return;
  }

  /**
   * remove a function from an event's queue
   */
  this.removeEvent = function (
  e, //!< event
  h //!< handler function
  ) {
    for (var i = 0; i < events[e].length; ++i) {
      if (events[e][i] == h) {
        events[e].splice(i, 1);
        break;
      }
    }
    return;
  }
  /**
   * clear an event's queue
   */
  this.clearEvent = function (
  e //!< event
  ) {
    delete events[e];
    events[e] = new Array();
  }

  this.getFrameWidth = function () {
    return screenWidth;
  }

  this.getFrameHeight = function () {
    return screenHeight;
  }

  this.onresize = function (e) {
    try // IE fails if window height <= 0
    {
      updateFrameHeight();
      updateFrameWidth();
    } catch (exception) {}

    var r = true;

    for (var i = 0; i < events["onresize"].length; ++i)
    r = r && events["onresize"][i](e);

    return r;
  }

  /**
   * get the mouse button normalized to gecko enumeration
   * 1 - left
   * 2 - middle
   * 3 - right
   */
  this.getMouseButton = function (e) {
    var which = undefined;
    if (e && e.which) {
      which = e.which;
    } else if (event && event.button) {
      which = event.button;
      if (which == 2) which = MOUSE_BUTTON_RIGHT;
      if (which == 4) which = MOUSE_BUTTON_MIDDLE;
    }
    //statusBar.replaceLast( "mouse button " + which + " pressed" );
    return which;
  }

  /**
   * get the direction of the mousewheel
   *  1 - up
   * -1 - down
   */
<<<<<<< HEAD
  this.getMouseWheel = function (e)
  {
    if (e && e.detail) return (e.detail > 0 ? MOUSE_WHEEL_UP : MOUSE_WHEEL_DOWN);
    else if (event && event.wheelDelta)
    {
      if (window.opera) return (event.wheelDelta > 0 ? MOUSE_WHEEL_UP : MOUSE_WHEEL_DOWN);
      else
      return (event.wheelDelta < 0 ? MOUSE_WHEEL_UP : MOUSE_WHEEL_DOWN);
    }
    else
=======
  this.getMouseWheel = function (e) {
    if (e && e.detail) return (e.detail > 0 ? 1 : -1);
    else if (event && event.wheelDelta) {
      if (window.opera) return (event.wheelDelta > 0 ? 1 : -1);
      else
      return (event.wheelDelta < 0 ? 1 : -1);
    } else
>>>>>>> 0d810aa2
    return undefined;
  }

  /**
   * get the mouse location absolute and relative to the element, which fired the event
   */
  this.getMouse = function (e) {
    m = new Object();
    if (e) {
      e.preventDefault();
      e.stopPropagation();
      m.x = e.screenX;
      m.y = e.screenY;
      if (e.offsetX) m.offsetX = e.offsetX;
      else if (e.layerX) m.offsetX = e.layerX - 1;
      if (e.offsetY) m.offsetY = e.offsetY;
      else if (e.layerY) m.offsetY = e.layerY - 1;

    } else if (event) {
      event.cancelBubble = true;
      m.x = event.clientX;
      m.y = event.clientY;
      m.offsetX = event.offsetX;
      m.offsetY = event.offsetY;
    } else
    m = undefined;
    return m;
  }

  /**
   * get the key code
   */
  this.getKey = function (e) {
    var key;
    if (e) {
      if (e.keyCode) key = e.keyCode;
      else if (e.charCode) key = e.charCode;
      else key = e.which;
    } else if (event && event.keyCode) key = event.keyCode;
    else key = false;
    return key;
  }

  this.onmousemove = function (e) {
    var m = self.getMouse(e);
    if (m) {
      //statusBar.replaceLast( m.x + ", " + m.y );
      self.diffX = m.x - lastX;
      self.diffY = m.y - lastY;
      lastX = m.x;
      lastY = m.y;

      var r = true;
      for (var i = 0; i < events["onmousemove"].length; ++i)
      r = r && events["onmousemove"][i](e);

      return r;
    } else
    return false;
  }

  this.onmousedown = function (e) {
    var m = self.getMouse(e);
    if (m) {
      //statusBar.replaceLast( m.x + ", " + m.y );
      lastX = m.x;
      lastY = m.y;
      self.diffX = 0;
      self.diffY = 0;

      var which = self.getMouseButton(e);

      if (which) {
        //statusBar.replaceLast( "mouse button " + which + " pressed" );
<<<<<<< HEAD
        switch (which)
        {
        case MOUSE_BUTTON_LEFT:
=======
        switch (which) {
        case 1:
>>>>>>> 0d810aa2
          leftMouseDown = true;
          break;
        case MOUSE_BUTTON_RIGHT:
          rightMouseDown = true;
          break;
        }
      }

      var r = true;
      for (var i = 0; i < events["onmousedown"].length; ++i)
      r = r && events["onmousedown"][i](e);

      return r;
    } else
    return;
  }

  this.onmouseup = function (e) {
    var m = self.getMouse(e);
    if (m) {
      //statusBar.replaceLast( m.x + ", " + m.y );
      lastX = m.x;
      lastY = m.y;
      self.diffX = 0;
      self.diffY = 0;

      var which = self.getMouseButton(e);

      if (which) {
        //statusBar.replaceLast( "mouse button " + which + " released" );
<<<<<<< HEAD
        switch (which)
        {
        case MOUSE_BUTTON_LEFT:
=======
        switch (which) {
        case 1:
>>>>>>> 0d810aa2
          leftMouseDown = false;
          break;
        case MOUSE_BUTTON_RIGHT:
          rightMouseDown = false;
          break;
        }
      }

      var r = true;
      for (var i = 0; i < events["onmouseup"].length; ++i)
      r = r && events["onmouseup"][i](e);
      return r;
    } else
    return;
  }

  /**
   * catch mouse and keyboard events
   *
   * @todo recognise mouse button, catch keyboard events
   */
  this.catchEvents = function (
  c //!< optional cursor style
  ) {
    if (c) eventCatcher.style.cursor = c;
    eventCatcher.style.display = "block";
    return;
  }

  /**
   * release mouse and keyboard events
   */
  this.releaseEvents = function () {
    eventCatcher.style.cursor = "auto";
    eventCatcher.style.display = "none";
    return;
  }

  /**
   * catch focus which might be at a form element or an arbitrary anchor
   */
  this.catchFocus = function () {
    focusCatcher.focus();
  }

  window.onresize = this.onresize;
  window.onresize();

  eventCatcher.onmousedown = self.onmousedown;
  eventCatcher.onmouseout = eventCatcher.onmouseup = self.onmouseup;
  eventCatcher.onmousemove = self.onmousemove;
}

UI.getFrameHeight = function () {
  try {
    if (window.innerHeight) return window.innerHeight;
    else {
      if (document.documentElement && document.documentElement.clientHeight) return document.documentElement.clientHeight;
      else
      if (document.body && document.body.clientHeight) return document.body.clientHeight;
    }
    return 0;
  } catch (exception) {
    return 0;
  }
}

UI.getFrameWidth = function () {
  try {
    if (window.innerWidth) return window.innerWidth;
    else {
      if (document.documentElement && document.documentElement.clientWidth) return document.documentElement.clientWidth;
      else
      if (document.body && document.body.clientWidth) return document.body.clientWidth;
    }
    return 0;
  } catch (exception) {
    return 0;
  }
}

//var UI = new UI();<|MERGE_RESOLUTION|>--- conflicted
+++ resolved
@@ -160,26 +160,13 @@
    *  1 - up
    * -1 - down
    */
-<<<<<<< HEAD
-  this.getMouseWheel = function (e)
-  {
+  this.getMouseWheel = function (e) {
     if (e && e.detail) return (e.detail > 0 ? MOUSE_WHEEL_UP : MOUSE_WHEEL_DOWN);
-    else if (event && event.wheelDelta)
-    {
+    else if (event && event.wheelDelta) {
       if (window.opera) return (event.wheelDelta > 0 ? MOUSE_WHEEL_UP : MOUSE_WHEEL_DOWN);
       else
       return (event.wheelDelta < 0 ? MOUSE_WHEEL_UP : MOUSE_WHEEL_DOWN);
-    }
-    else
-=======
-  this.getMouseWheel = function (e) {
-    if (e && e.detail) return (e.detail > 0 ? 1 : -1);
-    else if (event && event.wheelDelta) {
-      if (window.opera) return (event.wheelDelta > 0 ? 1 : -1);
-      else
-      return (event.wheelDelta < 0 ? 1 : -1);
-    } else
->>>>>>> 0d810aa2
+    } else
     return undefined;
   }
 
@@ -254,14 +241,8 @@
 
       if (which) {
         //statusBar.replaceLast( "mouse button " + which + " pressed" );
-<<<<<<< HEAD
-        switch (which)
-        {
+        switch (which) {
         case MOUSE_BUTTON_LEFT:
-=======
-        switch (which) {
-        case 1:
->>>>>>> 0d810aa2
           leftMouseDown = true;
           break;
         case MOUSE_BUTTON_RIGHT:
@@ -292,14 +273,8 @@
 
       if (which) {
         //statusBar.replaceLast( "mouse button " + which + " released" );
-<<<<<<< HEAD
-        switch (which)
-        {
+        switch (which) {
         case MOUSE_BUTTON_LEFT:
-=======
-        switch (which) {
-        case 1:
->>>>>>> 0d810aa2
           leftMouseDown = false;
           break;
         case MOUSE_BUTTON_RIGHT:
