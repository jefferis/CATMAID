<?xml version="1.0" encoding="utf-8"?>
<!DOCTYPE html PUBLIC "-//W3C//DTD XHTML 1.0 Transitional//EN" "http://www.w3.org/TR/xhtml1/DTD/xhtml1-transitional.dtd">
<html xmlns="http://www.w3.org/1999/xhtml">
	<head>
		<title>CATMAID v0.24beta</title>
		<link rel="stylesheet" type="text/css" media="all" href="widgets/themes/kde/console.css" />
		<link rel="stylesheet" type="text/css" media="all" href="widgets/ui.css" />
		<link rel="stylesheet" type="text/css" media="all" href="widgets/themes/kde/slider.css" />
		<link rel="stylesheet" type="text/css" media="all" href="widgets/themes/kde/stack.css" />
		<link rel="stylesheet" type="text/css" media="all" href="widgets/themes/kde/toolbar.css" />
		<link rel="stylesheet" type="text/css" media="all" href="widgets/themes/kde/screen.css" />
		<link rel="stylesheet" type="text/css" media="all" href="widgets/project.css" />
		<link rel="stylesheet" type="text/css" media="all" href="widgets/themes/kde/textlabel.css" />
		<link rel="stylesheet" type="text/css" media="all" href="widgets/themes/kde/svgoverlay.css" />
		<link rel="stylesheet" type="text/css" media="all" href="widgets/themes/kde/datatable/css/demo_table.css" />
		<link rel="stylesheet" type="text/css" media="all" href="widgets/themes/kde/datatable/themes/smoothness/jquery-ui-1.8.4.custom.css" />
		<link rel="stylesheet" type="text/css" media="all" href="widgets/themes/kde/resize_handle.css" />
		
		<!--[if gte IE 5]>
		<link rel="stylesheet" type="text/css" media="all" href="widgets/ui.ie.css" />
		<link rel="stylesheet" type="text/css" media="all" href="widgets/themes/kde/stack.ie.css" />
		<![endif]-->
		<!--[if gte IE 7]>
		<link rel="stylesheet" type="text/css" media="all" href="widgets/themes/kde/toolbar.ie7.css" />
		<link rel="stylesheet" type="text/css" media="all" href="widgets/themes/kde/screen.ie7.css" />
		<![endif]-->
		<!--[if lte IE 6]>
		<link rel="stylesheet" type="text/css" media="all" href="widgets/themes/kde/stack.ie6.css" />
		<link rel="stylesheet" type="text/css" media="all" href="widgets/themes/kde/console.ie6.css" />
		<link rel="stylesheet" type="text/css" media="all" href="widgets/themes/kde/toolbar.ie6.css" />
		<link rel="stylesheet" type="text/css" media="all" href="widgets/themes/kde/screen.ie6.css" />
		<![endif]-->

		<script type="text/javascript">var IE = false;</script>
		<script type="text/javascript" src="libs/jquery/jquery.js"></script>
		<script type="text/javascript" src="libs/jquery/jquery.dataTables.js"></script>
		<script type="text/javascript" src="libs/jquery/jquery.jstree.js"></script>
		<script type="text/javascript" src="libs/jquery/jquery.tag.editor.js"></script>
		<script type="text/javascript" src="libs/jquery/jquery.jeditable.js"></script>
		<script type="text/javascript" src="libs/jquery/jquery-ui-1.8.8.custom.min.js"></script>
		<script type="text/javascript" src="tools.js"></script>
		<script type="text/javascript" src="widgets/console.js"></script>
		<script type="text/javascript" src="libs/catmaid/request.js"></script>
		<script type="text/javascript" src="ui.js"></script>
		<script type="text/javascript" src="widgets/input.js"></script>
		<script type="text/javascript" src="widgets/slider.js"></script>
		<script type="text/javascript" src="widgets/menu.js"></script>
		<script type="text/javascript" src="widgets/resize_handle.js"></script>
		<script type="text/javascript" src="project.js"></script>
		<script type="text/javascript" src="stack.js"></script>
		<!--[if gte IE 5]>
		<script type="text/javascript" src="libs/excanvas/excanvas.js"></script>
		<script type="text/javascript">var IE = true;</script>
		<![endif]-->
		<script type="text/javascript" src="widgets/textlabel.js"></script>
		<script type="text/javascript" src="widgets/profile.js"></script>
		<script type="text/javascript" src="widgets/overlay_node.js"></script>
		<script type="text/javascript" src="widgets/overlay_connectornode.js"></script>
        <script type="text/javascript" src="widgets/overlay_label.js"></script>
		<script type="text/javascript" src="widgets/overlay.js"></script>
		<script type="text/javascript" src="init.js"></script>
		<script type="text/javascript" src="libs/raphael/raphael.js"></script>
		<script type="text/javascript" src="libs/raphael/g.raphael.js"></script>
		<script type="text/javascript" src="libs/raphael/g.pie-min.js"></script>
        <script type="text/javascript" src="libs/raphael/raphael-custom.js"></script>
		<script type="text/javascript" src="widgets/table_treenode.js"></script>
        <script type="text/javascript" src="widgets/table_connector.js"></script>
		<!--<script type="text/javascript" src="widgets/table_presynapse.js"></script>
		<script type="text/javascript" src="widgets/table_postsynapse.js"></script>
        <script type="text/javascript" src="widgets/tree_class.js"></script>-->
		<script type="text/javascript" src="widgets/tree_object.js"></script>
		<script type="text/javascript" src="widgets/stats.js"></script>
		<script type="text/javascript" src="libs/sylvester/sylvester.js"></script>
		<script type="text/javascript" src="treelines.js"></script>
		
	</head>
	<body onload="init();"><a></a>
	
		<!-- Maps for input extension
		***********************************************************************
		-->
		<map id="xmap" name="xmap"><area shape="rect" coords="0,0,13,9" href="javascript:var x = document.getElementById( 'x' ); x.value = parseInt( x.value ) + 1; x.onchange();" alt="+" /><area shape="rect" coords="0,10,13,18" href="javascript:var x = document.getElementById( 'x' ); x.value = parseInt( x.value ) - 1; x.onchange();" alt="-" /></map>
		<map id="ymap" name="ymap"><area shape="rect" coords="0,0,13,9" href="javascript:var y = document.getElementById( 'y' ); y.value = parseInt( y.value ) + 1; y.onchange();" alt="+" /><area shape="rect" coords="0,10,13,18" href="javascript:var y = document.getElementById( 'y' ); y.value = parseInt( y.value ) - 1; y.onchange();" alt="-" /></map>
		<!--
		***********************************************************************
		-->
		
		<!-- Toolbars
		***********************************************************************
		-->
		<div id="toolbar_container" class="toolbar_container">
			<!-- Project and Login
			*******************************************************************
			-->
			<div id="toolbar_login" class="toolbar">
				<div id="menu_box" class="box">
					<div class="menu_item" style="float:left" onmouseover="this.lastChild.style.display = 'block';" onmouseout="this.lastChild.style.display = 'none';"><p><a>Projects</a></p>
						<div class="pulldown" id="project_menu"></div></div>
				</div>
				<div id="message_box" class="box" style="display:none">
					<div class="menu_item" onclick="document.getElementById( 'message_widget' ).style.display = 'block'; ui.onresize();" onmouseover="this.lastChild.style.display = 'block';" onmouseout="this.lastChild.style.display = 'none';"><p id="message_menu_text"><a>Messages</a>&nbsp;&nbsp;</p>
						<div class="pulldown" id="message_menu"></div></div>
				</div>
				<div class="box" id="toolbox_project" style="display:none">
					<a href="#" class="button" id="edit_button_select" onclick="project.setMode( 'select' );"><img src="widgets/themes/kde/select.gif" alt="select" title="select" /></a>
					<a href="#" class="button" id="edit_button_move" onclick="project.setMode( 'move' );"><img src="widgets/themes/kde/move.gif" alt="move" title="move" /></a>
				</div>
				<div class="box" id="toolbox_edit" style="display:none">
					<a href="#" class="button" id="edit_button_text" onclick="project.setMode( 'text' );"><img src="widgets/themes/kde/text.gif" alt="text" title="text" /></a>
					<a href="#" class="button" id="edit_button_crop" onclick="project.setMode( 'crop' );"><img src="widgets/themes/kde/crop.gif" alt="crop microstack" title="crop microstack" /></a>
					<a href="#" class="button" id="edit_button_trace" onclick="project.setMode( 'trace' );"><img src="widgets/themes/kde/trace.gif" alt="trace" title="trace" /></a>
					<!--<a href="#" class="button" id="edit_button_profile" onclick="project.setMode( 'profile' );"><img src="widgets/themes/kde/draw.gif" alt="profile" title="profile" /></a>-->
				</div>
				<div class="box" id="toolbox_data" style="display:none">
					<a href="#" class="button" id="data_button_table_treenode" onclick="project.showDatatableWidget( 'treenode' );"><img src="widgets/themes/kde/table.gif" alt="table" title="treenode table" /></a>
          <a href="#" class="button" id="data_button_table_connector" onclick="project.showDatatableWidget( 'connector' );"><img src="widgets/themes/kde/table_connector.gif" alt="table" title="connector table" /></a>
					<a href="#" class="button" id="data_button_tree" onclick="project.showTreeviewWidget( 'entities' );"><img src="widgets/themes/kde/tree.gif" alt="tree" title="object tree" /></a>
					<!--<a href="#" class="button" id="data_button_tree" onclick="project.showTreeviewWidget( 'classes' );"><img src="widgets/themes/kde/tree.gif" alt="tree" title="class tree" /></a>-->
					<a href="#" class="button" id="data_button_stats" onclick="project.showStatisticsWidget( );"><img src="widgets/themes/kde/stats.gif" alt="tree" title="project statistics" /></a>
					<a href="#" class="button" id="key_help_button" onclick="project.showKeyShortcutHelp( );"><img src="widgets/themes/kde/help.png" alt="help for key shorcuts" title="help for key shortcuts" /></a>
					<a href="#" class="button" id="3d_view_button" onclick="project.show3DView( );"><img src="widgets/themes/kde/3d-view.png" alt="Show the 3D view" title="Show the 3D view" /></a>
				</div>
				<div id="logout_box" class="box_right" style="display:none"><p><a id="logout" name="logout" title="Logout" onclick="logout();" href="#">Logout</a></p></div>
				<div id="login_box" class="box_right" style="display:none"><p>account&nbsp;</p><p><input type="text" id="account" name="account" size="8" /></p><p>&nbsp;&nbsp;password&nbsp;</p><p><input type="password" id="password" name="password" size="8" /></p><p>&nbsp;&nbsp;<a id="login" name="login" title="Login" href="#" onclick="login( document.getElementById( 'account' ).value, document.getElementById( 'password' ).value );">Login</a></p></div>
				<div id="session_box" class="box_right" style="display:none"><p>You are <span id="session_longname">&nbsp;</span>.</p></div>
				<div class="box_right" id="toolbox_show" style="display:none">
					<a href="#" class="button_active" id="show_button_text" onclick="project.toggleShow( 'text' );"><img src="widgets/themes/kde/show_text.gif" alt="show textlabels" title="show textlabels" /></a>
					<!--<a href="#" class="button_active" id="show_button_trace" onclick="project.toggleShow( 'trace' );"><img src="widgets/themes/kde/show_trace.gif" alt="show traces" title="show traces" /></a>//-->
				</div>
				<div class="toolbar_fill"></div>
			</div>
			<!--
			*******************************************************************
			-->
			
			<!-- Navigation
			*******************************************************************
			-->
			<div id="toolbar_nav" class="toolbar" style="display:none">
				<div class="box"><p>x&nbsp;</p><p><input type="text" id="x" name="x" size="5" /><img src="widgets/themes/kde/input_topdown.gif" alt="" usemap="#xmap" /></p></div>
				<div class="box"><p>y&nbsp;</p><p><input type="text" id="y" name="y" size="5" /><img src="widgets/themes/kde/input_topdown.gif" alt="" usemap="#ymap" /></p></div>
  			<div class="box_right"><p><a id="a_url" name="a_url" title="This is the URL to this view. You can bookmark it or send it to the people." href="">URL to this view</a></p></div>
        <div class="box" id="z_index_box"><p>z-index&nbsp;&nbsp;</p><div id="slider_z"></div><p>&nbsp;&nbsp;</p></div>
        <div class="box" id="zoom_level_box"><p>zoom-level&nbsp;&nbsp;</p><div id="slider_s"></div><p>&nbsp;&nbsp;</p></div>
        <div class="toolbar_fill"></div>
			</div>
			<!--
			*******************************************************************
			-->
			
			<!-- Textlabels
			*******************************************************************
			-->
			<div id="toolbar_text" class="toolbar" style="display:none">
				<div class="box"><p>size&nbsp;</p><p id="input_fontsize"></p></div>
				<div class="box"><p>bold&nbsp;</p><p><input type="checkbox" id="fontstylebold" name="fontstylebold" checked="checked" /></p></div>
				<div class="box"><p>colour&nbsp;</p><p>&nbsp;red&nbsp;</p><p id="input_fontcolourred"></p><p>&nbsp;green&nbsp;</p><p id="input_fontcolourgreen"></p><p>&nbsp;blue&nbsp;</p><p id="input_fontcolourblue"></p></div>
				<div class="box"><p>scaling&nbsp;</p><p><input type="checkbox" id="fontscaling" name="fontscaling" checked="checked" /></p></div>
				<!--<div class="box_right"><a href="#" class="button" id="button_text_apply" onclick="return false;"><img src="widgets/themes/kde/apply.gif" alt="apply" title="apply" /></a></div>-->
				<div class="box_right"><p id="icon_text_apply" class="toolbar_wait">applying ...</p></div>
				<div class="toolbar_fill"></div>
			</div>
			<!--
			*******************************************************************
			-->
			
			<!-- Toolbar tracing
			*******************************************************************
			-->
			<div id="toolbar_trace" class="toolbar" style="display:none">
			  <div class="box_right"><p><a id="a_url2" name="a_url2" title="This is the URL to this view. You can bookmark it or send it to the people." href="">URL to this view</a></p></div>
				<div class="box">

				  <a href="#" class="button" id="trace_button_skeleton">
				    <img src="widgets/themes/kde/trace_skeleton.png"/></a>
				    
				  <a href="#" class="button" id="trace_button_synapse">
				    <img src="widgets/themes/kde/trace_synapse.png"/></a>
				    
          <a href="#" class="button" id="trace_button_sync">
            <img src="widgets/themes/kde/trace_sync.png"/></a>
            
          <a href="#" class="button" id="trace_button_goactive">
            <img src="widgets/themes/kde/trace_active.png"/></a>

          <a href="#" class="button" id="trace_button_skelsplitting">
            <img src="widgets/themes/kde/trace_skelsplitting.png"/></a>

          <a href="#" class="button" id="trace_button_skelrerooting">
            <img src="widgets/themes/kde/trace_skelrerooting.png"/></a>

          <a href="#" class="button" id="trace_button_togglelabels">
            <img src="widgets/themes/kde/trace_labels.png"/></a>

          <a href="#" class="button" id="trace_button_exportswc">
            <img src="widgets/themes/kde/trace_3dview.png"/></a>

        
				</div>
        <div class="box" id="z_index_box"><p>z-index&nbsp;&nbsp;</p><div id="slider_trace_z"></div><p>&nbsp;&nbsp;</p></div>
        <div class="box" id="zoom_level_box"><p>zoom-level&nbsp;&nbsp;</p><div id="slider_trace_s"></div><p>&nbsp;&nbsp;</p></div>
        <input type="checkbox" id="speedtoggle" name="speedtoggle" value="speedtoggle">&nbsp;Show edges?<br>

        <div class="toolbar_fill"></div>

			</div>
			<!--
			*******************************************************************
			-->
			
			<!-- Crop
			*******************************************************************
			-->
			<div id="toolbar_crop" class="toolbar" style="display:none">
				<div class="box" id="crop_top_z_index_box"><p>top z-index&nbsp;&nbsp;</p><div id="slider_crop_top_z"></div><p>&nbsp;&nbsp;</p></div>
				<div class="box" id="crop_bottom_z_index_box"><p>bottom z-index&nbsp;&nbsp;</p><div id="slider_crop_bottom_z"></div><p>&nbsp;&nbsp;</p></div>
				<div class="box" id="crop_zoom_level_box"><p>zoom-level&nbsp;&nbsp;</p><div id="slider_crop_s"></div><p>&nbsp;&nbsp;</p></div>
				<div class="box"><p>re-register&nbsp;</p><p><input type="checkbox" id="crop_reregister" name="crop_reregister" disabled="disabled" /></p></div>
				<div class="box_right"><a href="#" class="button" id="button_crop_apply" onclick="return false;"><img src="widgets/themes/kde/apply.gif" alt="apply" title="apply" /></a></div>
				<div class="toolbar_fill"></div>
			</div>
			<!--
			*******************************************************************
			-->
		</div>
		<!--
		***********************************************************************
		-->
		
		<!-- Message widget
		***********************************************************************
		-->
		<div id="message_widget" class="sliceView" style="z-index:0; height:200px; background-color:#FFFFFF; overflow:auto; display:none; overflow:hidden">
			<div class="stackInfo_selected" style="position:relative"><p class="stackTitle">Messages</p><p class="stackClose" onclick="this.parentNode.parentNode.style.display = 'none'; ui.onresize();">close [ x ]</p></div>
			<div style="position:absolute; top:20px; bottom:4px; width:100%; overflow:auto"><dl id="message_container" style="margin-top:2em; margin-bottom:2em;"></dl></div>
		</div>
		
		<!-- Table widgets
		***********************************************************************
		-->

		<div id="treenode_table_widget" class="sliceView" style="width:50%; z-index:0; background-color:#FFFFFF; overflow:auto; display:none; overflow:hidden">
			<div class="stackInfo_selected" style="position:relative">
				<p id="table_widget_title" class="stackTitle">Treenode Table</p>
				<p class="stackClose" onclick="this.parentNode.parentNode.style.display = 'none'; ui.onresize();">close [ x ]</p></div>

			<div id="table_container" style="position:absolute; top:20px; bottom:4px; width:100%; overflow:auto">
			
				<div id="treenodetable_container">
				<table cellpadding="0" cellspacing="0" border="0" class="display" id="treenodetable">
					<thead>
						<tr>
							<th>id</th>
							<th>x</th>
							<th>y</th>
							<th>z</th>
							<th>type</th>
							<th>confidence</th>
							<th>radius</th>
							<th>username</th>
							<th>tags</th>
							<th>last modified</th>
						</tr>
					</thead>
					<tbody>
					</tbody>
					<tfoot>
						<tr>
							<th>id</th>
							<th>x</th>
							<th>y</th>
							<th>z</th>
							<th><input type="text" name="search_type" value="Search type" class="search_init"  /></th>
							<th>confidence</th>
							<th>radius</th>
							<th>username</th>
							<th><input type="text" name="search_labels" value="Search tags" class="search_init" /></th>
							<th>last modified</th>			
						</tr>
					</tfoot>
				</table>
				</div>
				
			</div>

		</div>
        
		<div id="connectortable_widget" class="sliceView" style="width:50%; z-index:0; background-color:#FFFFFF; overflow:auto; display:none; overflow:hidden">
			<div class="stackInfo_selected" style="position:relative">
				<p id="table_widget_title" class="stackTitle">Connector Table</p>
				<p class="stackClose" onclick="this.parentNode.parentNode.style.display = 'none'; ui.onresize();">close [ x ]</p></div>	

			<div id="table_container" style="position:absolute; top:20px; bottom:4px; width:100%; overflow:auto">
        name of skeleton: <br />
				<div id="connector_container">
				<table cellpadding="0" cellspacing="0" border="0" class="display" id="connectortable">
					<thead>
						<tr>
							<th>subject</th>
							<th>predicated</th>
              <th>object</th>
							<th>tags</th>
							<th>username</th>
							<th>last modified</th>
						</tr>
					</thead>
					<tbody>
					</tbody>
					<tfoot>
						<tr>
							<th>subject</th>
							<th>predicated</th>
              <th>object</th>
							<th><input type="text" name="search_labels" value="Search tags" class="search_init" /></th>
							<th>username</th>
							<th>last modified</th>
						</tr>
					</tfoot>
				</table>
				</div>

			</div>

		</div>
		<!--
		<div id="table_widget" class="sliceView" style="width:50%; z-index:0; background-color:#FFFFFF; overflow:auto; display:none; overflow:hidden">
			<div class="stackInfo_selected" style="position:relative">
				<p id="table_widget_title" class="stackTitle">Presynapse Table</p>
				<p class="stackClose" onclick="this.parentNode.parentNode.style.display = 'none'; ui.onresize();">close [ x ]</p></div>	

			<div id="table_container" style="position:absolute; top:20px; bottom:4px; width:100%; overflow:auto">

				<div id="presynapsetable_container">
				<table cellpadding="0" cellspacing="0" border="0" class="display" id="presynapsetable">
					<thead>
						<tr>
							<th>name</th>
							<th>presynaptic to treenodeid</th>
							<th>username</th>
							<th>labels</th>
							<th>last modified</th>
							<th>instance id</th>
						</tr>
					</thead>
					<tbody>
					</tbody>
					<tfoot>
						<tr>
							<th>name</th>
							<th>presynaptic to treenodeid</th>
							<th>username</th>
							<th><input type="text" name="search_labels" value="Search labels" class="search_init" /></th>
							<th>last modified</th>
							<th>instance id</th>
						</tr>
					</tfoot>
				</table>
				</div>
				
				
			</div>

		</div>

		<div id="table_widget" class="sliceView" style="width:50%; z-index:0; background-color:#FFFFFF; overflow:auto; display:none; overflow:hidden">
			<div class="stackInfo_selected" style="position:relative">
				<p id="table_widget_title" class="stackTitle">Postsynapse Table</p>
				<p class="stackClose" onclick="this.parentNode.parentNode.style.display = 'none'; ui.onresize();">close [ x ]</p></div>	

			<div id="table_container" style="position:absolute; top:20px; bottom:4px; width:100%; overflow:auto">

				<div id="postsynapsetable_container">
				<table cellpadding="0" cellspacing="0" border="0" class="display" id="postsynapsetable">
					<thead>
						<tr>
							<th>name</th>
							<th>postsynaptic to treenodeid</th>
							<th>username</th>
							<th>labels</th>
							<th>last modified</th>
							<th>instance id</th>
						</tr>
					</thead>
					<tbody>
					</tbody>
					<tfoot>
						<tr>
							<th>name</th>
							<th>postsynaptic to treenodeid</th>
							<th>username</th>
							<th><input type="text" name="search_labels" value="Search labels" class="search_init" /></th>
							<th>last modified</th>
							<th>instance id</th>
						</tr>
					</tfoot>
				</table>
				</div>
				
			</div>

		</div>
		-->
		<!-- Project statistics widget
		***********************************************************************
		-->

        <div id="key_shortcut_widget" class="sliceView" style="width:350px; z-index:0; background-color:#FFFFFF; overflow:auto; display:none; overflow:hidden">
          <div class="stackInfo_selected" style="position:relative">
            <p class="stackClose" onclick="this.parentNode.parentNode.style.display = 'none'; ui.onresize();">close [ x ]</p></div>
            <p id="keyShortcutsText">[BUG: keyboard shortcut help should be here...]</p>
          </div>
        </div>

        <div id="view_in_3d_widget" class="sliceView" style="width:512px; z-index:0; background-color:#FFFFFF; overflow:auto; display:none; overflow:hidden">
          <div class="stackInfo_selected" style="position:relative">
            <p class="stackClose" onclick="this.parentNode.parentNode.style.display = 'none'; ui.onresize();">close [ x ]</p></div>
            <input type="button" id="add_current_to_3d_view" value="Add current skeleton to 3D view" onclick="project.addTo3DView();"/>
<<<<<<< HEAD
=======
            <p id="view3DIntroduction"></p>
            <ul id="3d-view-object-list">
            </ul>
            <div id="3d-viewer-canvas" style="width: 500px; height: 500px"/>
>>>>>>> 0d810aa2
            <div id="3d-viewer-buttons">
              <input id="xy-button" type="button" value="XY">
              <input id="xz-button" type="button" value="XZ">
              <input id="zy-button" type="button" value="ZY">
            </div>
            <p id="view3DIntroduction"></p>
            <ul id="3d-view-object-list">
            </ul>
            <div id="3d-viewer-canvas" style="width: 500px; height: 500px"/>

          </div>
        </div>

		<div id="project_stats_widget" class="sliceView" style="width:350px; z-index:0; background-color:#FFFFFF; overflow:auto; display:none; overflow:hidden">
			<div class="stackInfo_selected" style="position:relative">
			  <p id="tree_widget_title" class="stackTitle">Project statistics</p>
			  <p class="stackClose" onclick="this.parentNode.parentNode.style.display = 'none'; ui.onresize();">close [ x ]</p></div>
			  
			<div id="tree_container" style="position:absolute; top:20px; bottom:4px; width:100%; overflow:auto">	
			<input type="button" id="refresh_stats" value="refresh" style="display:block; float:left;" />
			
				<br clear="all" /> 
				<div id="project_stats">
				<table cellpadding="0" cellspacing="0" border="0" class="display" id="project_stats_table">
					<tr>
						<td >#users</td>
						<td id="proj_users"></td>
					</tr>
					<tr>
						<td >#neurons</td>
						<td id="proj_neurons"></td>
					</tr>
					<tr>
						<td >#synapses</td>
						<td id="proj_synapses"></td>
					</tr>
					<tr>
						<td >#treenodes</td>
						<td id="proj_treenodes"></td>
					</tr>
					<tr>
						<td >#skeletons</td>
						<td id="proj_skeletons"></td>
					</tr>
					<tr>
						<td >#presynaptic contacts</td>
						<td id="proj_presyn"></td>
					</tr>
					<tr>
						<td >#postsynaptic contacts</td>
						<td id="proj_postsyn"></td>
					</tr>
					<tr>
						<td >#textlabels</td>
						<td id="proj_textlabels"></td>
					</tr>
                    <tr>
                        <td >#tags</td>
                        <td id="proj_tags"></td>
                    </tr>
				</table>
				</div>
                <!-- piechart -->
                <h2>Treenode Annotators</h2>
                <div id="piechart_treenode_holder"></div>
				
			</div>
			  
		</div>
		
		
		<!-- Tree widget
		***********************************************************************
		-->
		<div id="class_tree_widget" class="sliceView" style="width:350px; z-index:0; background-color:#FFFFFF; overflow:auto; display:none; overflow:hidden">
			<div class="stackInfo_selected" style="position:relative"><p id="tree_widget_title" class="stackTitle">Class Tree</p><p class="stackClose" onclick="this.parentNode.parentNode.style.display = 'none'; ui.onresize();">close [ x ]</p></div>
			<div id="tree_container" style="position:absolute; top:20px; bottom:4px; width:100%; overflow:auto">
			
			<input type="button" id="refresh_class_tree" value="refresh" style="display:block; float:left;" />
			<br clear="all" />
			<div id="tree_class"></div>			
			</div>
		</div>
		
		<div id="object_tree_widget" class="sliceView" style="width:350px; z-index:0; background-color:#FFFFFF; overflow:auto; display:none; overflow:hidden">
			<div class="stackInfo_selected" style="position:relative"><p id="tree_widget_title" class="stackTitle">Object Tree</p><p class="stackClose" onclick="this.parentNode.parentNode.style.display = 'none'; ui.onresize();">close [ x ]</p></div>
			<div id="tree_container" style="position:absolute; top:20px; bottom:4px; width:100%; overflow:auto">
			
			<input type="button" id="refresh_object_tree" value="refresh" style="display:block; float:left;" />
			
			<br clear="all" />
			<div id="tree_object"></div>			
			</div>
		</div>
		
		<!-- Disclaimer
		***********************************************************************
		-->
		<div id="imprint"><p>CATMAID v0.24beta, &copy;&nbsp;2007&ndash;2010 <a href="http://fly.mpi-cbg.de/~saalfeld/">Stephan Saalfeld</a>, <a href="http://www.unidesign.ch/">Stephan Gerhard</a> and <a href="http://longair.net/mark/">Mark Longair</a>, funded by <a href="http://www.mpi-cbg.de/research/research-groups/pavel-tomancak.html">Pavel Toman&#x010d;&aacute;k</a>, MPI-CBG, Dresden, Germany and <a href="http://albert.rierol.net/">Albert Cardona</a>, Uni/ETH, Z&uuml;rich, Switzerland.</p></div>
		<!--
		***********************************************************************
		-->
		
		<!-- Main screen, project list, forms etc.
		***********************************************************************
		-->
		<div id="content">
			<h1>CATMAID v0.24beta</h1>
		
			<div id="project list">
				<p>Please feel free to open one of the public projects or log in with your account and password.</p>
		
				<h2 id="projects_h">Projects</h2>
		
				<dl id="projects_dl"></dl>
			</div>
			
			<div id="new_project_dialog" class="form">
				<form name="new_project_form" id="new_project_form" action="">
				<h2>Create new project</h2>
				<table>
					<tr>
						<td><p>Title:</p></td><td><textarea name="title" rows="3" cols="80">New Project</textarea></td>
					</tr>
					<tr>
						<td><p>Visibiliy:</p></td><td><input type="radio" name="public" value="1" checked="checked" /> public &nbsp;&nbsp;&nbsp;&nbsp;<input type="radio" name="public" value="0" /> private</td>
					</tr>
					<tr>
						<td><p>Owners:</p></td><td><p id="new_project_owners_wait" class="wait_bgwhite">loading ...</p><select name="owners" id="new_project_owners" multiple="multiple"></select></td>
			
					</tr>
					<tr><td>&nbsp;</td><td>&nbsp;</td></tr>
					<tr><td></td>
						<td><input type="button" value=" Register Project " onclick="register_project();" />
						<input type="reset" value=" Cancel " /></td>
					</tr>
				</table>
				</form>
			</div>

			<div id="new_user_dialog" class="form">
			<form name="new_user_form" id="new_user_form" action="">
			<h2>Create new user</h2>
			<table>
				<tr>
					<td><p>Username:</p></td><td><input type="text" name="uname" id="user_name" /></td>
				</tr>
				<tr>
					<td><p>Longname:</p></td><td><input type="text" name="ulongname" id="user_longname" /></td>
				</tr>
				<tr>
					<td><p>Password:</p></td><td><input type="password" name="upassword" id="user_pwd" /></td>
				</tr>
				<tr>
					<td><p>E-Mail:</p></td><td><input type="text" name="uemail" id="user_email" /></td>
				</tr>
				<tr><td>&nbsp;</td><td>&nbsp;</td></tr>
				<tr><td></td><td>
					<input type="button" value=" Register User " onclick="register_user();" />
					<input type="reset" value=" Cancel " />
				</td></tr>
			</table>
			</form>
			</div>
		</div>		
		
	</body>
</html><|MERGE_RESOLUTION|>--- conflicted
+++ resolved
@@ -415,13 +415,10 @@
           <div class="stackInfo_selected" style="position:relative">
             <p class="stackClose" onclick="this.parentNode.parentNode.style.display = 'none'; ui.onresize();">close [ x ]</p></div>
             <input type="button" id="add_current_to_3d_view" value="Add current skeleton to 3D view" onclick="project.addTo3DView();"/>
-<<<<<<< HEAD
-=======
             <p id="view3DIntroduction"></p>
             <ul id="3d-view-object-list">
             </ul>
             <div id="3d-viewer-canvas" style="width: 500px; height: 500px"/>
->>>>>>> 0d810aa2
             <div id="3d-viewer-buttons">
               <input id="xy-button" type="button" value="XY">
               <input id="xz-button" type="button" value="XZ">
