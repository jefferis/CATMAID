--- conflicted
+++ resolved
@@ -21,11 +21,7 @@
 		<link rel="stylesheet" type="text/css" media="all" href="widgets/themes/kde/windowmanager.css" />
 		<link rel="stylesheet" type="text/css" media="all" href="widgets/themes/kde/jsTree/classic/style.css" />
 		<link rel="stylesheet" type="text/css" media="all" href="widgets/themes/kde/stats.css" />
-<<<<<<< HEAD
-
-        <link rel="stylesheet" type="text/css" href="widgets/dd.css" />
-=======
->>>>>>> d93efa5d
+        <link rel="stylesheet" type="text/css" media="all" href="widgets/dd.css" />
 
 		<!--[if gte IE 5]>
 		<link rel="stylesheet" type="text/css" media="all" href="widgets/ui.ie.css" />
