--- conflicted
+++ resolved
@@ -143,7 +143,7 @@
 
     var rand = document.createElement('input');
     rand.setAttribute("type", "button");
-<<<<<<< HEAD
+
     rand.setAttribute("id", "store_skeleton_list");
     rand.setAttribute("value", "Store list");
     rand.onclick = WebGLApp.storeSkeletonList;
@@ -154,11 +154,10 @@
     rand.setAttribute("id", "load_skeleton_list");
     rand.setAttribute("value", "Load list");
     rand.onclick = WebGLApp.loadSkeletonList;
-=======
+
     rand.setAttribute("id", "save_image");
     rand.setAttribute("value", "Save");
     rand.onclick = WebGLApp.saveImage;
->>>>>>> d93efa5d
     container.appendChild(rand);
 
     var rand = document.createElement('input');
