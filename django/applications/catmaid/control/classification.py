--- conflicted
+++ resolved
@@ -28,10 +28,7 @@
 
 from taggit.models import TaggedItem
 
-<<<<<<< HEAD
-
-=======
->>>>>>> 2d6b075e
+
 # All needed classes by the classification system alongside their
 # descriptions.
 needed_classes = {
