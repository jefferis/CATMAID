import json

from django.http import HttpResponse
from django.shortcuts import get_object_or_404

from catmaid.models import *
from catmaid.fields import Double3D
from catmaid.control.authentication import *
from catmaid.control.common import *
from catmaid.control import export_NeuroML_Level3

import networkx as nx
from tree_util import edge_count_to_root
try:
    from exportneuroml import neuroml_single_cell, neuroml_network
except ImportError:
    print "NeuroML is not loading"

from itertools import imap
from functools import partial
from collections import defaultdict
from math import sqrt

<<<<<<< HEAD
try:
    import neuroml
    import neuroml.writers as writers
except ImportError:
    pass    

try:
    import neuroml
    import neuroml.writers as writers
except ImportError:
    pass    



=======
>>>>>>> 5648a573
def get_treenodes_qs(project_id=None, skeleton_id=None, with_labels=True):
    treenode_qs = Treenode.objects.filter(skeleton_id=skeleton_id)
    if with_labels:
        labels_qs = TreenodeClassInstance.objects.filter(
            relation__relation_name='labeled_as',
            treenode__skeleton_id=skeleton_id).select_related('treenode', 'class_instance')
        labelconnector_qs = ConnectorClassInstance.objects.filter(
            relation__relation_name='labeled_as',
            connector__treenodeconnector__treenode__skeleton_id=skeleton_id).select_related('connector', 'class_instance')
    else:
        labels_qs = []
        labelconnector_qs = []
    return treenode_qs, labels_qs, labelconnector_qs


def get_swc_string(treenodes_qs):
    all_rows = []
    for tn in treenodes_qs:
        swc_row = [tn.id]
        swc_row.append(0)
        swc_row.append(tn.location.x)
        swc_row.append(tn.location.y)
        swc_row.append(tn.location.z)
        swc_row.append(max(tn.radius, 0))
        swc_row.append(-1 if tn.parent_id is None else tn.parent_id)
        all_rows.append(swc_row)
    result = ""
    for row in all_rows:
        result += " ".join(str(x) for x in row) + "\n"
    return result

def export_skeleton_response(request, project_id=None, skeleton_id=None, format=None):
    treenode_qs, labels_qs, labelconnector_qs = get_treenodes_qs(project_id, skeleton_id)

    if format == 'swc':
        return HttpResponse(get_swc_string(treenode_qs), mimetype='text/plain')
    elif format == 'json':
        return HttpResponse(get_json_string(treenode_qs), mimetype='text/json')
    else:
        raise Exception, "Unknown format ('%s') in export_skeleton_response" % (format,)


def _skeleton_for_3d_viewer(skeleton_id):
    skeleton_id = int(skeleton_id) # sanitize
    cursor = connection.cursor()

    # Fetch the neuron name
    cursor.execute(
        '''SELECT name
           FROM class_instance ci,
                class_instance_class_instance cici
           WHERE cici.class_instance_a = %s
             AND cici.class_instance_b = ci.id
        ''' % skeleton_id)
    row = cursor.fetchone()
    if not row:
        # Check that the skeleton exists
        cursor.execute('''SELECT id FROM class_instance WHERE id=%s''' % skeleton_id)
        if not cursor.fetchone():
            raise Exception("Skeleton #%s doesn't exist!" % skeleton_id)
        else:
            raise Exception("No neuron found for skeleton #%s" % skeleton_id)

    name = row[0]
    
    # Fetch all nodes, with their tags if any
    cursor.execute(
        '''SELECT t.id, t.user_id, t.location, t.reviewer_id, t.parent_id, t.radius, t.confidence, ci.name
          FROM treenode t LEFT OUTER JOIN (treenode_class_instance tci INNER JOIN class_instance ci ON tci.class_instance_id = ci.id INNER JOIN relation r ON tci.relation_id = r.id AND r.relation_name = 'labeled_as') ON t.id = tci.treenode_id
          WHERE t.skeleton_id = %s
        ''' % skeleton_id)

    nodes = [] # node properties
    tags = defaultdict(list) # node ID vs list of tags
    for row in cursor.fetchall():
        if row[7]:
            tags[row[7]].append(row[0])
        x, y, z = imap(float, row[2][1:-1].split(','))
        # properties: id, parent_id, user_id, reviewer_id, x, y, z, radius, confidence
        nodes.append((row[0], row[4], row[1], row[3], x, y, z, row[5], row[6]))

    # Fetch all connectors with their partner treenode IDs
    cursor.execute(
        ''' SELECT tc.treenode_id, tc.connector_id, r.relation_name, c.location, c.reviewer_id
            FROM treenode_connector tc,
                 connector c,
                 relation r
            WHERE tc.skeleton_id = %s
              AND tc.connector_id = c.id
              AND tc.relation_id = r.id
        ''' % skeleton_id)
    # Above, purposefully ignoring connector tags. Would require a left outer join on the inner join of connector_class_instance and class_instance, and frankly connector tags are pointless in the 3d viewer.

    # List of (treenode_id, connector_id, relation_id, x, y, z)n with relation_id replaced by 0 (presynaptic) or 1 (postsynaptic)
    # 'presynaptic_to' has an 'r' at position 1:
    connectors = []
    for row in cursor.fetchall():
        x, y, z = imap(float, row[3][1:-1].split(','))
        connectors.append((row[0], row[1], 0 if 'r' == row[2][1] else 1, x, y, z, row[4]))

    return name, nodes, tags, connectors

@requires_user_role([UserRole.Annotate, UserRole.Browse])
def skeleton_for_3d_viewer(request, project_id=None, skeleton_id=None):
    return HttpResponse(json.dumps(_skeleton_for_3d_viewer(skeleton_id), separators=(',', ':')))


def _measure_skeletons(skeleton_ids):
    if not skeleton_ids:
        raise Exception("Must provide the ID of at least one skeleton.")

    skids_string = ",".join(str(x) for x in skeleton_ids)

    cursor = connection.cursor()
    cursor.execute('''
    SELECT id, parent_id, skeleton_id, location
    FROM treenode
    WHERE skeleton_id IN (%s)
    ''' % skids_string)

    # TODO should be all done with numpy,
    # TODO  by partitioning the skeleton into sequences of x,y,z representing the slabs
    # TODO  and then convolving them.

    class Skeleton():
        def __init__(self):
            self.nodes = {}
            self.raw_cable = 0
            self.smooth_cable = 0
            self.n_ends = 0
            self.n_branch = 0
            self.n_pre = 0
            self.n_post = 0

    class Node():
        def __init__(self, parent_id, x, y, z):
            self.parent_id = parent_id
            self.x = x
            self.y = y
            self.z = z
            self.wx = x # weighted average of itself and neighbors
            self.wy = y
            self.wz = z
            self.children = {} # node ID vs distance

    skeletons = defaultdict(dict) # skeleton ID vs (node ID vs Node)
    for row in cursor.fetchall():
        skeleton = skeletons.get(row[2])
        if not skeleton:
            skeleton = Skeleton()
            skeletons[row[2]] = skeleton
        x, y, z = imap(float, row[3][1:-1].split(','))
        skeleton.nodes[row[0]] = Node(row[1], x, y, z)

    for skeleton in skeletons.itervalues():
        nodes = skeleton.nodes
        # Accumulate children
        for nodeID, node in nodes.iteritems():
            if not node.parent_id:
                # root node
                continue
            parent = nodes[node.parent_id]
            distance = sqrt(  pow(node.x - parent.x, 2)
                            + pow(node.y - parent.y, 2)
                            + pow(node.z - parent.z, 2))
            parent.children[nodeID] = distance
            # Measure raw cable, given that we have the parent already
            skeleton.raw_cable += distance
        # Utilize accumulated children and the distances to them
        for nodeID, node in nodes.iteritems():
            # Count end nodes and branch nodes
            n_children = len(node.children)
            if not node.parent_id:
                if 1 == n_children:
                    skeleton.n_ends += 1
                    continue
                if n_children > 2:
                    skeleton.n_branch += 1
                    continue
                # Else, if 2 == n_children, the root node is in the middle of the skeleton, being a slab node
            elif 0 == n_children:
                skeleton.n_ends += 1
                continue
            elif n_children > 1:
                skeleton.n_branch += 1
                continue
            # Compute weighted position for slab nodes only
            # (root, branch and end nodes do not move)
            oids = node.children.copy()
            if node.parent_id:
                oids[node.parent_id] = skeleton.nodes[node.parent_id].children[nodeID]
            sum_distances = sum(oids.itervalues())
            wx, wy, wz = 0, 0, 0
            for oid, distance in oids.iteritems():
                other = skeleton.nodes[oid]
                w = distance / sum_distances
                wx += other.x * w
                wy += other.y * w
                wz += other.z * w
            node.wx = node.x * 0.4 + wx * 0.6
            node.wy = node.y * 0.4 + wy * 0.6
            node.wz = node.z * 0.4 + wz * 0.6
        # Compute smoothed cable length
        for nodeID, node in nodes.iteritems():
            if not node.parent_id:
                # root node
                continue
            parent = nodes[node.parent_id]
            skeleton.smooth_cable += sqrt(  pow(node.wx - parent.wx, 2)
                                          + pow(node.wy - parent.wy, 2)
                                          + pow(node.wz - parent.wz, 2))

    # Count inputs
    cursor.execute('''
    SELECT tc.skeleton_id, count(tc.skeleton_id)
    FROM treenode_connector tc,
         relation r
    WHERE tc.skeleton_id IN (%s)
      AND tc.relation_id = r.id
      AND r.relation_name = 'postsynaptic_to'
    GROUP BY tc.skeleton_id
    ''' % skids_string)

    for row in cursor.fetchall():
        skeletons[row[0]].n_pre = row[1]

    # Count outputs
    cursor.execute('''
    SELECT tc1.skeleton_id, count(tc1.skeleton_id)
    FROM treenode_connector tc1,
         treenode_connector tc2,
         relation r1,
         relation r2
    WHERE tc1.skeleton_id IN (%s)
      AND tc1.connector_id = tc2.connector_id
      AND tc1.relation_id = r1.id
      AND r1.relation_name = 'presynaptic_to'
      AND tc2.relation_id = r2.id
      AND r2.relation_name = 'postsynaptic_to'
      GROUP BY tc1.skeleton_id
    ''' % skids_string)

    for row in cursor.fetchall():
        skeletons[row[0]].n_post = row[1]

    return skeletons


@requires_user_role([UserRole.Annotate, UserRole.Browse])
def measure_skeletons(request, project_id=None):
    skeleton_ids = tuple(int(v) for k,v in request.POST.iteritems() if k.startswith('skeleton_ids['))
    def asRow(skid, sk):
        return (skid, int(sk.raw_cable), int(sk.smooth_cable), sk.n_pre, sk.n_post, len(sk.nodes), sk.n_ends, sk.n_branch)
    return HttpResponse(json.dumps([asRow(skid, sk) for skid, sk in _measure_skeletons(skeleton_ids).iteritems()]))


def generate_extended_skeleton_data( project_id=None, skeleton_id=None ):

    treenode_qs, labels_as, labelconnector_qs = get_treenodes_qs(project_id, skeleton_id, with_labels=True)

    labels={}
    for tn in labels_as:
        lab = str(tn.class_instance.name).lower()
        if tn.treenode_id in labels:
            labels[tn.treenode_id].append( lab )
        else:
            labels[tn.treenode_id] = [ lab ]
            # whenever the word uncertain is in the tag, add it
            # here. This is used in the 3d webgl viewer
    for cn in labelconnector_qs:
        lab = str(cn.class_instance.name).lower()
        if cn.connector_id in labels:
            labels[cn.connector_id].append( lab )
        else:
            labels[cn.connector_id] = [ lab ]
            # whenever the word uncertain is in the tag, add it
        # here. this is used in the 3d webgl viewer


    # represent the skeleton as JSON
    vertices={}; connectivity={}
    for tn in treenode_qs:
        if tn.id in labels:
            lab = labels[tn.id]
        else:
            # Fake label for WebGL 3d viewer to show a sphere
            if tn.confidence < 5:
                lab = ['uncertain']
            else:
                lab = []

        vertices[tn.id] = {
            'x': tn.location.x,
            'y': tn.location.y,
            'z': tn.location.z,
            'radius': max(tn.radius, 0),
            'type': 'skeleton',
            'labels': lab,
            'user_id': tn.user_id,
            'reviewer_id': tn.reviewer_id
            
            # 'review_time': tn.review_time
            # To submit the review time, we would need to encode the datetime as string
            # http://stackoverflow.com/questions/455580/json-datetime-between-python-and-javascript
        }

        if not tn.parent_id is None:
            if connectivity.has_key(tn.id):
                connectivity[tn.id][tn.parent_id] = {
                    'type': 'neurite'
                }
            else:
                connectivity[tn.id] = {
                    tn.parent_id: {
                        'type': 'neurite'
                    }
                }

    qs_tc = TreenodeConnector.objects.filter(
        project=project_id,
        relation__relation_name__endswith = 'synaptic_to',
        skeleton__in=[skeleton_id]
    ).select_related('treenode', 'connector', 'relation')

    #print >> sys.stderr, 'vertices, connectivity', vertices, connectivity

    for tc in qs_tc:
        #print >> sys.stderr, 'vertex, connector', tc.treenode_id, tc.connector_id
        #print >> sys.stderr, 'relation name', tc.relation.relation_name

        if tc.treenode_id in labels:
            lab1 = labels[tc.treenode_id]
        else:
            lab1 = []
        if tc.connector_id in labels:
            lab2 = labels[tc.connector_id]
        else:
            lab2 = []

        if not vertices.has_key(tc.treenode_id):
            raise Exception('Vertex was not in the result set. This should never happen.')

        if not vertices.has_key(tc.connector_id):
            vertices[tc.connector_id] = {
                'x': tc.connector.location.x,
                'y': tc.connector.location.y,
                'z': tc.connector.location.z,
                'type': 'connector',
                'labels': lab2,
                'reviewer_id': tc.connector.reviewer_id
                #'review_time': tn.review_time
            }

        # if it a single node without connection to anything else,
        # but to a connector, add it
        if not connectivity.has_key(tc.treenode_id):
            connectivity[tc.treenode_id] = {}

        if connectivity[tc.treenode_id].has_key(tc.connector_id):
            # print >> sys.stderr, 'only for postsynaptic to the same skeleton multiple times'
            # print >> sys.stderr, 'for connector', tc.connector_id
            connectivity[tc.treenode_id][tc.connector_id] = {
                'type': tc.relation.relation_name
            }
        else:
            # print >> sys.stderr, 'does not have key', tc.connector_id, connectivity[tc.treenode_id]
            connectivity[tc.treenode_id][tc.connector_id] = {
                'type': tc.relation.relation_name
            }

    # retrieve neuron name
    p = get_object_or_404(Project, pk=project_id)
    sk = get_object_or_404(ClassInstance, pk=skeleton_id, project=project_id)

    neuron = ClassInstance.objects.filter(
        project=p,
        cici_via_b__relation__relation_name='model_of',
        cici_via_b__class_instance_a=sk)
    n = { 'neuronname': neuron[0].name }

    return {'vertices':vertices,'connectivity':connectivity, 'neuron': n }

def export_extended_skeleton_response(request, project_id=None, skeleton_id=None, format=None):

    data=generate_extended_skeleton_data( project_id, skeleton_id )

    if format == 'json':
        json_return = json.dumps(data, sort_keys=True, indent=4)
        return HttpResponse(json_return, mimetype='text/json')
    else:
        raise Exception, "Unknown format ('%s') in export_extended_skeleton_response" % (format,)


def _skeleton_neuroml_cell(skeleton_id, preID, postID):
    skeleton_id = int(skeleton_id) # sanitize
    cursor = connection.cursor()

    cursor.execute('''
    SELECT id, parent_id, location, radius
    FROM treenode
    WHERE skeleton_id = %s
    ''' % skeleton_id)
    nodes = {row[0]: (row[1], tuple(imap(float, row[2][1:-1].split(','))), row[3]) for row in cursor.fetchall()}

    cursor.execute('''
    SELECT tc.treenode_id, tc.connector_id, tc.relation_id
    FROM treenode_connector tc
    WHERE tc.skeleton_id = %s
      AND (tc.relation_id = %s OR tc.relation_id = %s)
    ''' % (skeleton_id, preID, postID))
    pre = defaultdict(list) # treenode ID vs list of connector ID
    post = defaultdict(list)
    for row in cursor.fetchall():
        if row[2] == preID:
            pre[row[0]].append(row[1])
        else:
            post[row[0]].append(row[1])

    return neuroml_single_cell(skeleton_id, nodes, pre, post)
 

@requires_user_role([UserRole.Annotate, UserRole.Browse])
def skeletons_neuroml(request, project_id=None):
    """ Export a list of skeletons each as a Cell in NeuroML. """
    project_id = int(project_id) # sanitize
    skeleton_ids = tuple(int(v) for k,v in request.POST.iteritems() if k.startswith('skids['))

    cursor = connection.cursor()

    cursor.execute('''
    SELECT relation_name, id
    FROM relation
    WHERE project_id = %s
      AND (relation_name = 'presynaptic_to' OR relation_name = 'postsynaptic_to')
    ''' % project_id)
    relations = dict(cursor.fetchall())
    preID = relations['presynaptic_to']
    postID = relations['postsynaptic_to']

    # TODO could certainly fetch all nodes and synapses in one single query and then split them up.
    cells = (_skeleton_neuroml_cell(skeleton_id, preID, postID) for skeleton_id in skeleton_ids)

    response = HttpResponse(content_type='text/txt')
    response['Content-Disposition'] = 'attachment; filename="data.neuroml"'

    neuroml_network(cells, response)

    return response


@requires_user_role([UserRole.Annotate])
def export_neuroml_level3_v181(request, project_id=None):
    """Export the NeuroML Level 3 version 1.8.1 representation of one or more skeletons.
    Considers synapses among the requested skeletons only. """
    skeleton_ids = tuple(int(v) for v in request.GET.getlist('skids[]'))
    skeleton_strings = ",".join(str(skid) for skid in skeleton_ids)
    cursor = connection.cursor()

    cursor.execute('''
    SELECT relation_name, id
    FROM relation
    WHERE project_id = %s
      AND (relation_name = 'presynaptic_to'
           OR relation_name = 'postsynaptic_to')
    ''' % int(project_id))

    relations = dict(cursor.fetchall())
    presynaptic_to = relations['presynaptic_to']
    postsynaptic_to = relations['postsynaptic_to']

    cursor.execute('''
    SELECT treenode_id, connector_id, relation_id, skeleton_id
    FROM treenode_connector
    WHERE skeleton_id IN (%s)
    ''' % skeleton_strings)

    # Dictionary of connector ID vs map of relation_id vs list of treenode IDs
    connectors = defaultdict(partial(defaultdict, list))

    for row in cursor.fetchall():
        connectors[row[1]][row[2]].append((row[0], row[3]))

    # Dictionary of presynaptic skeleton ID vs map of postsynaptic skeleton ID vs list of tuples with presynaptic treenode ID and postsynaptic treenode ID.
    connections = defaultdict(partial(defaultdict, list))

    for connectorID, m in connectors.iteritems():
        for pre_treenodeID, skID1 in m[presynaptic_to]:
            for post_treenodeID, skID2 in m[postsynaptic_to]:
                connections[skID1][skID2].append((pre_treenodeID, post_treenodeID))

    cursor.execute('''
    SELECT id, parent_id, location, radius, skeleton_id
    FROM treenode
    WHERE skeleton_id IN (%s)
    ORDER BY skeleton_id
    ''' % skeleton_strings)

    response = HttpResponse(export_NeuroML_Level3.export(cursor.fetchall(), connections), mimetype='text/plain')
    response['Content-Disposition'] = 'attachment; filename=neuronal-circuit.neuroml'

    return response


@requires_user_role([UserRole.Annotate, UserRole.Browse])
def skeleton_swc(*args, **kwargs):
    kwargs['format'] = 'swc'
    return export_skeleton_response(*args, **kwargs)


@requires_user_role([UserRole.Annotate, UserRole.Browse])
def skeleton_json(*args, **kwargs):
    kwargs['format'] = 'json'
    return export_extended_skeleton_response(*args, **kwargs)

@requires_user_role([UserRole.Annotate, UserRole.Browse])
def export_review_skeleton(request, project_id=None, skeleton_id=None, format=None):
    """
    Export the skeleton as a list of sequences of entries, each entry containing
    an id, a sequence of nodes, the percent of reviewed nodes, and the node count.
    """
    treenodes = Treenode.objects.filter(skeleton_id=skeleton_id).values_list('id', 'location', 'parent_id', 'reviewer_id')

    g = nx.DiGraph()
    reviewed = set()
    for t in treenodes:
        loc = Double3D.from_str(t[1])
        # While at it, send the reviewer ID, which is useful to iterate fwd
        # to the first unreviewed node in the segment.
        g.add_node(t[0], {'id': t[0], 'x': loc.x, 'y': loc.y, 'z': loc.z, 'rid': t[3]})
        if -1 != t[3]:
            reviewed.add(t[0])
        if t[2]: # if parent
            g.add_edge(t[2], t[0]) # edge from parent to child
        else:
            root_id = t[0]

    # Create all sequences, as long as possible and always from end towards root
    distances = edge_count_to_root(g, root_node=root_id) # distance in number of edges from root
    seen = set()
    sequences = []
    # Iterate end nodes sorted from highest to lowest distance to root
    endNodeIDs = (nID for nID in g.nodes() if 0 == len(g.successors(nID)))
    for nodeID in sorted(endNodeIDs, key=distances.get, reverse=True):
        sequence = [g.node[nodeID]]
        parents = g.predecessors(nodeID)
        while parents:
            parentID = parents[0]
            sequence.append(g.node[parentID])
            if parentID in seen:
                break
            seen.add(parentID)
            parents = g.predecessors(parentID)

        if len(sequence) > 1:
            sequences.append(sequence)

    segments = []
    for sequence in sorted(sequences, key=len, reverse=True):
        segments.append({
            'id': len(segments),
            'sequence': sequence,
            'status': '%.2f' % (100.0 * sum(1 for node in sequence if node['id'] in reviewed) / len(sequence)),
            'nr_nodes': len(sequence)
        })

    return HttpResponse(json.dumps(segments))
<|MERGE_RESOLUTION|>--- conflicted
+++ resolved
@@ -21,23 +21,6 @@
 from collections import defaultdict
 from math import sqrt
 
-<<<<<<< HEAD
-try:
-    import neuroml
-    import neuroml.writers as writers
-except ImportError:
-    pass    
-
-try:
-    import neuroml
-    import neuroml.writers as writers
-except ImportError:
-    pass    
-
-
-
-=======
->>>>>>> 5648a573
 def get_treenodes_qs(project_id=None, skeleton_id=None, with_labels=True):
     treenode_qs = Treenode.objects.filter(skeleton_id=skeleton_id)
     if with_labels:
