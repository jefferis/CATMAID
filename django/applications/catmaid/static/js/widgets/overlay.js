--- conflicted
+++ resolved
@@ -432,13 +432,10 @@
   this.labels = {};
   /** Toggle for text labels on nodes and connectors. */
   this.show_labels = false;
-<<<<<<< HEAD
   /** Indicate if this overlay is suspended and won't update. */
   this.suspended = false;
-=======
   /** No new nodes will be fetched if set to true. **/
   this.noUpdate = false;
->>>>>>> 8ae996ba
 
   /* Variables keeping state for toggling between a terminal and its connector. */
   this.switchingConnectorID = null;
@@ -2535,11 +2532,7 @@
     return;
   }
   if (node.isroot) {
-<<<<<<< HEAD
     CATMAID.info("This is the root node, can't move to its parent");
-=======
-    CATMAID.info("This is the root node - can't move to its parent");
->>>>>>> 8ae996ba
     return;
   }
   this.moveToAndSelectNode(node.parent_id);
@@ -3311,7 +3304,6 @@
   }
 };
 
-<<<<<<< HEAD
 /**
  * Interpolate and join, both: uses same function as createInterpolatedNode so
  * that requests are queued in the same queue.
@@ -3332,21 +3324,6 @@
  * should be created on a virtual node, the virtual node is realized fist. From
  * http://blog.crazybeavers.se/wp-content/Demos/jquery.tag.editor
  */
-=======
-// Now that functions exist:
-SkeletonAnnotations.SVGOverlay.prototype.createInterpolatedNode = SkeletonAnnotations.SVGOverlay.prototype.createInterpolatedNodeFn();
-
-/** Interpolate and join, both: uses same function as createInterpolatedNode
- *  so that requests are queued in the same queue. */
-SkeletonAnnotations.SVGOverlay.prototype.createTreenodeLinkInterpolated = SkeletonAnnotations.SVGOverlay.prototype.createInterpolatedNode;
-
-
-//////
-
-
-/** Manages the creation and deletion of tags via a tag editor div.
-  * tagbox from http://blog.crazybeavers.se/wp-content/Demos/jquery.tag.editor */
->>>>>>> 8ae996ba
 SkeletonAnnotations.Tag = new (function() {
   this.tagbox = null;
 
@@ -3367,7 +3344,6 @@
 
   this.tagATNwithLabel = function(label, svgOverlay, deleteExisting) {
     var atn = SkeletonAnnotations.atn;
-<<<<<<< HEAD
     atn.promise().then(function(treenode_id) {
       svgOverlay.submit(
         django_url + project.id + '/label/' + atn.type + '/' + atn.id + '/update',
@@ -3381,25 +3357,11 @@
           }
           svgOverlay.updateNodes();
       });
-=======
-    svgOverlay.submit(
-      django_url + project.id + '/label/' + atn.type + '/' + atn.id + '/update',
-      {tags: label,
-       delete_existing: deleteExisting ? true : false},
-      function(json) {
-        if ('' === label) {
-          CATMAID.info('Tags removed.');
-        } else {
-          CATMAID.info('Tag ' + label + ' added.');
-        }
-        svgOverlay.updateNodes();
->>>>>>> 8ae996ba
     });
   };
 
   this.removeATNLabel = function(label, svgOverlay) {
     var atn = SkeletonAnnotations.atn;
-<<<<<<< HEAD
     atn.promise().then(function(treenode_id) {
       svgOverlay.submit(
         django_url + project.id + '/label/' + atn.type + '/' + atn.id + '/remove',
@@ -3421,27 +3383,6 @@
         true
       );
     });
-=======
-    svgOverlay.submit(
-      django_url + project.id + '/label/' + atn.type + '/' + atn.id + '/remove',
-      {tag: label},
-      function(json) {
-        CATMAID.info('Tag "' + label + '" removed.');
-        svgOverlay.updateNodes();
-      },
-      undefined,
-      undefined,
-      function(err) {
-        if ("ValueError" === err.type) {
-          CATMAID.msg('Error', err.error ? err.error : "Unspecified");
-        } else {
-          CATMAID.error(err.error, err.detail);
-        }
-        return true;
-      },
-      true
-    );
->>>>>>> 8ae996ba
   };
 
   this.handleATNChange = function(activeNode) {
@@ -3476,10 +3417,7 @@
           if ("" === input.tagEditorGetTags()) {
             SkeletonAnnotations.Tag.updateTags(svgOverlay);
             SkeletonAnnotations.Tag.removeTagbox();
-<<<<<<< HEAD
-=======
             CATMAID.info('Tags saved!');
->>>>>>> 8ae996ba
             svgOverlay.updateNodes();
           }
           event.stopPropagation();
