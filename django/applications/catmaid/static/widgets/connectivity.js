/* -*- mode: espresso; espresso-indent-level: 4; indent-tabs-mode: nil -*- */
/* vim: set softtabstop=4 shiftwidth=4 tabstop=4 expandtab: */

var SkeletonConnectivity = new function()
{
    var skeletons = {}; // skeletonID, skeletonTitle;
    var self = this;
    var counter = 0;

    this.init = function() {
    };

    this.getNextId = function() {
        counter += 1;
        return counter;
    }

    this.fetchConnectivityForSkeleton = function( widgetid ) {
        skeletons = {};
        if ('Active neuron' === $('#connectivity_source' + widgetid).val()) {
            var skid = SkeletonAnnotations.getActiveSkeletonId();
            if (null === skid) {
                growlAlert("Information", "Select a skeleton first!");
                return;
            }
            skeletons[skid] = $('#neuronname' + SkeletonAnnotations.getActiveStackId()).text();
        } else {
            skeletons = NeuronStagingArea.getSelectedSkeletonNames();
            if (0 === Object.keys(skeletons).length) {
                growlAlert("Information", "Selection Table is empty!");
                return;
            }
        }
        self.refresh( widgetid );
    };

    this.refresh = function( widgetid ) {
        var skids = Object.keys(skeletons); 
        if (0 === skids.length) { return };
        requestQueue.replace(
                django_url + project.id + '/skeleton/connectivity',
                'POST',
                {'source': skids,
                 'threshold': $('#connectivity_count_threshold'+widgetid).val(),
                 'boolean_op': $('#connectivity_operation'+widgetid).val()},
                 function( status, text ) {
                    self.createConnectivityTable( status, text, widgetid );
                 },
                'update_connectivity_table');
    };

    /** @param relation Either 'presynaptic_to' or 'postsynaptic_to'. */
    var showSharedConnectorsFn = function(partnerID, skids, relation) {
        return function() {
            ConnectorSelection.show_shared_connectors(partnerID, skids, relation);
            return false;
        };
    };

    this.createConnectivityTable = function( status, text, widgetid ) {
        if (200 !== status) { return; }
        var json = $.parseJSON(text);
        if (json.error) {
            alert(json.error);
            return;
        }

        // Clear table and plots
        ["_table", "_plot_Upstream", "_plot_Downstream"].forEach(function(name) {
            var s = $('#connectivity' + name + widgetid);
            if (s.length > 0) s.remove();
        });

        var bigtable = $('<table />').attr('cellpadding', '0').attr('cellspacing', '0').attr('width', '100%').attr('id', 'connectivity_table' + widgetid).attr('border', '0');
        var row = $('<tr />')
        var incoming = $('<td />').attr('id', 'incoming_field').attr('valign', 'top');
        row.append( incoming );
        var outgoing = $('<td />').attr('id', 'outgoing_field').attr('valign', 'top');
        row.append( outgoing );
        bigtable.append( row );
        $("#connectivity_widget" + widgetid).append( bigtable );

        var synaptic_count = function(skids_dict) {
            return Object.keys(skids_dict).reduce(function(sum, skid) {
                return sum + skids_dict[skid];
            }, 0);
        };

        var to_sorted_array = function(partners) {
            return Object.keys(partners).reduce(function(list, skid) {
                var partner = partners[skid];
                partner['id'] = parseInt(skid);
                partner['synaptic_count'] = synaptic_count(partner.skids);
                list.push(partner);
                return list;
            }, []).sort(function(a, b) {
                return b.synaptic_count - a.synaptic_count;
            });
        };

        var onmouseover = function() { this.style.textDecoration = 'underline'; }
        var onmouseout = function() { this.style.textDecoration = 'none'; };

        var createNameElement = function(name, skeleton_id) {
            var a = document.createElement('a');
            a.innerText = name;
            a.setAttribute('href', '#');
            a.onclick = function() {
                TracingTool.goToNearestInNeuronOrSkeleton('skeleton', skeleton_id);
                return false;
            };
            a.onmouseover = onmouseover;
            a.onmouseout = onmouseout;
            a.style.color = 'black';
            a.style.textDecoration = 'none';
            return a;
        };

        var add_to_selection_table = function(ev) {
            var skelid = parseInt( ev.target.value );
            if ($('#incoming-show-skeleton-' + skelid + '-' + widgetid).is(':checked')) {
<<<<<<< HEAD
                NeuronStagingArea.add_skeleton_to_stage_without_name( skelid );
=======
                NeuronStagingArea.addSkeletons( [skelid] );
>>>>>>> 47c47005
            } else {
                NeuronStagingArea.removeSkeletons( [skelid] );
            }
        };

        var getBackgroundColor = function(reviewed) {
            if (100 === reviewed) {
                return '#6fff5c';
            } else if (0 === reviewed) {
                return '#ff8c8c';
            } else {
                return '#ffc71d';
            }
        };

        var create_table = function(partners, title, relation) {
            var table = $('<table />').attr('cellpadding', '3').attr('cellspacing', '0').attr('id', 'incoming_connectivity_table' + widgetid).attr('border', '1');
            // create header
            var thead = $('<thead />');
            table.append( thead );
            var row = $('<tr />')
            row.append( $('<td />').text(title + "stream neuron") );
            row.append( $('<td />').text("syn count") );
            row.append( $('<td />').text("reviewed") );
            row.append( $('<td />').text("node count") );
            row.append( $('<td />').text("select") );
            thead.append( row );
            row = $('<tr />')
            row.append( $('<td />').text("ALL (" + partners.length + " neurons)") );
            row.append( $('<td />').text(partners.reduce(function(sum, partner) { return sum + partner.synaptic_count; }, 0) ));
            var average = (partners.reduce(function(sum, partner) { return sum + partner.reviewed; }, 0 ) / partners.length) | 0;
            row.append( $('<td />').text(average).css('background-color', getBackgroundColor(average)));
            row.append( $('<td />').text(partners.reduce(function(sum, partner) { return sum + partner.num_nodes; }, 0) ));
            var el = $('<input type="checkbox" id="' + title.toLowerCase() + 'stream-selectall' +  widgetid + '" />');
            row.append( $('<td />').append( el ) );
            thead.append( row );
            var tbody = $('<tbody />');
            table.append( tbody );

            partners.forEach(function(partner) {
                var tr = document.createElement('tr');
                tbody.append(tr);

                // Cell with partner neuron name
                var td = document.createElement('td');
                var a = createNameElement(partner.name, partner.id);
                td.appendChild(a);
                tr.appendChild(td);

                // Cell with synapses with partner neuron
                var td = document.createElement('td');
                var a = document.createElement('a');
                td.appendChild(a);
                a.innerText = partner.synaptic_count;
                a.setAttribute('href', '#');
                a.style.color = 'black';
                a.style.textDecoration = 'none';
                a.onclick = showSharedConnectorsFn(partner.id, Object.keys(partner.skids), relation);
                a.onmouseover = function() {
                    a.style.textDecoration = 'underline';
                    // TODO should show a div with the list of partners, with their names etc.
                };
                a.onmouseout = onmouseout;
                tr.appendChild(td);

                // Cell with percent reviewed of partner neuron
                var td = document.createElement('td');
                td.innerText = partner.reviewed;
                td.style.backgroundColor = getBackgroundColor(partner.reviewed);
                tr.appendChild(td);

                // Cell with number of nodes of partner neuron
                var td = document.createElement('td');
                td.innerText = partner.num_nodes;
                tr.appendChild(td);

                // Cell with checkbox for adding to Selection Table
                var td = document.createElement('td');
                var input = document.createElement('input');
                input.setAttribute('id', 'incoming-show-skeleton-' + partner.id + '-' + widgetid);
                input.setAttribute('type', 'checkbox');
                input.setAttribute('value', partner.id);
                input.onclick = add_to_selection_table;               
                td.appendChild(input);
                tr.appendChild(td);
            });

            return table;
        };


        var table_incoming = create_table(to_sorted_array(json.incoming), 'Up', 'presynaptic_to');
        var table_outgoing = create_table(to_sorted_array(json.outgoing), 'Down', 'postsynaptic_to');

        incoming.append(table_incoming);
        outgoing.append(table_outgoing);

        var add_select_all_fn = function(name, table) {
             $('#' + name + 'stream-selectall' + widgetid).click( function( event ) {
                 var rows = table[0].childNodes[1].childNodes; // all tr elements

                if($('#' + name + 'stream-selectall' + widgetid).is(':checked') ) {
<<<<<<< HEAD
=======
                    var skids = [];
>>>>>>> 47c47005
                    for (var i=rows.length-1; i > -1; --i) {
                        var checkbox = rows[i].childNodes[4].childNodes[0];
                        checkbox.checked = true;
                        skids.push(checkbox.value);
                    };
                    NeuronStagingArea.addSkeletons( skids );
                } else {
                    var open = NeuronStagingArea.is_widget_open();
                    var skids = [];
                    for (var i=rows.length-1; i > -1; --i) {
                        var checkbox = rows[i].childNodes[4].childNodes[0];
                        checkbox.checked = false;
                        if (open) skids.push(checkbox.value);
                    };
                    if (open) NeuronStagingArea.removeSkeletons( skids );
                }
            });
        };

        add_select_all_fn('up', table_incoming);
        add_select_all_fn('down', table_outgoing);

        var neuronList = document.createElement("ul");
        neuronList.setAttribute('id', 'connectivity_widget_name_list' + widgetid);
        Object.keys(skeletons).forEach(function(skid) {
            var li = document.createElement("li");
            li.appendChild(createNameElement(skeletons[skid], skid));
            neuronList.appendChild(li);
        });

        $("#connectivity_table" + widgetid).prepend(neuronList);
                
        self.createSynapseDistributionPlots(json);
    };

    this.createSynapseDistributionPlots = function(json) {
        // A grouped bar chart plot from d3.js
        
        /** Generate a distribution of number of Y partners that have X synapses,
         * for each partner. The distribution then takes the form of an array of blocks,
         * where every block is an array of objects like {skid: <skeleton_id>, count: <partner count>}.
         * The skeleton_node_count_threshold is used to avoid skeletons whose node count is too small, like e.g. a single node. */
        var distribution = function(partners, skeleton_node_count_threshold) {
            var d = Object.keys(partners)
                .reduce(function(ob, partnerID) {
                    var props = partners[partnerID];
                    if (props.num_nodes < skeleton_node_count_threshold) {
                        return ob;
                    }
                    var skids = props.skids;
                    return Object.keys(skids)
                        .reduce(function(ob, skid) {
                            if (!ob.hasOwnProperty(skid)) ob[skid] = [];
                            var synapse_count = skids[skid];
                            if (!ob[skid].hasOwnProperty(synapse_count)) ob[skid][synapse_count] = 1;
                            else ob[skid][synapse_count] += 1;
                            return ob;
                        }, ob);
                    }, {});

            // Find out which is the longest array
            var max_length = Object.keys(d).reduce(function(length, skid) {
                return Math.max(length, d[skid].length);
            }, 0);

            // Reformat to an array of arrays where the index of the array is the synaptic count minus 1 (arrays are zero-based), and each inner array has objects with {skid, count} keys
            var a = [];
            var skids = Object.keys(d);
            for (var i = 1; i < max_length; ++i) {
                a[i-1] = skids.reduce(function(block, skid) {
                    var count = d[skid][i];
                    if (count) block.push({skid: skid, count: count});
                    return block;
                }, []);
            }

            return a;
        };

        /** A multiple bar chart that shows the number of synapses vs the number of partners that receive/make that many synapses from/onto the skeletons involved (the active or the selected ones). */
        var makeMultipleBarChart = function(partners, container, title) {
            if (0 === Object.keys(partners).length) return null;

            // Prepare data: (skip skeletons with less than 2 nodes)
            var a = distribution(partners, 2);

            // The skeletons involved (the active, or the selected and visible)
            var skids = Object.keys(a.reduce(function(unique, block) {
                if (block) block.forEach(function(ob) { unique[ob.skid] = null; });
                return unique;
            }, {}));

            if (0 === skids.length) return null;

            // Colors: an array of hex values
            var zeroPad = function(s) { return ("0" + s).slice(-2); }
            var colors = skids.reduce(function(array, skid, i) {
                // Start at Red 255, decrease towards 0
                //          Green 100, increase towards 255
                //          Blue 200, decrease towards 50
                var ratio = (skids.length - i) / skids.length;
                var red = 255 * ratio;
                var green = 100 + 155 * (1 - ratio);
                var blue = 50 + 150 * ratio;
                array.push("#"
                    + zeroPad(Number(red | 0).toString(16))
                    + zeroPad(Number(green | 0).toString(16))
                    + zeroPad(Number(blue | 0).toString(16))); // as hex
                return array;
            }, []);

            // The SVG element representing the plot
            var margin = {top: 20, right: 20, bottom: 30, left: 40},
                width = 960 - margin.left - margin.right,
                height = 500 - margin.top - margin.bottom;

            var svg = d3.select(container).append("svg")
                .attr("id", "connectivity_plot_" + title)
                .attr("width", width + margin.left + margin.right)
                .attr("height", height + margin.top + margin.bottom)
                .append("g")
                .attr("transform", "translate(" + margin.left + "," + margin.top + ")");

            // Define the data domains/axes
            var x0 = d3.scale.ordinal().rangeRoundBands([0, width], .1);
            var x1 = d3.scale.ordinal();
            var y = d3.scale.linear().range([height, 0]);
            var xAxis = d3.svg.axis().scale(x0)
                                     .orient("bottom");
            var yAxis = d3.svg.axis().scale(y)
                                     .orient("left")
                                     .tickFormat(d3.format("d")); // "d" means integer, see https://github.com/mbostock/d3/wiki/Formatting#wiki-d3_format


            // Define the ranges of the axes
            // x0: For the counts of synapses
            x0.domain(a.map(function(block, i) { return i+1; }));
            // x1: For the IDs of the skeletons within each synapse count bin
            x1.domain(skids).rangeRoundBands([0, x0.rangeBand()]);
            // y: the number of partners that have that number of synapses
            var max_count = a.reduce(function(c, block) {
                return block.reduce(function(c, sk) {
                    return Math.max(c, sk.count);
                }, c);
            }, 0);
            y.domain([0, max_count]);

            // Color for the bar chart bars
            var color = d3.scale.ordinal().range(colors);

            // Insert the data
            var state = svg.selectAll(".state")
                .data(a)
              .enter().append('g')
                .attr('class', 'g')
                .attr('transform', function(a, i) { return "translate(" + x0(i+1) + ", 0)"; }); // x0(i+1) has a +1 because the array is 0-based

            // Define how each bar of the bar chart is drawn
            state.selectAll("rect")
                .data(function(block) { return block; })
              .enter().append("rect")
                .attr("width", x1.rangeBand())
                .attr("x", function(sk) { return x1(sk.skid); })
                .attr("y", function(sk) { return y(sk.count); })
                .attr("height", function(sk) { return height - y(sk.count); })
                .style("fill", function(sk) { return color(sk.skid); });

            // Insert the graphics for the axes (after the data, so that they draw on top)
            svg.append("g")
                .attr("class", "x axis")
                .attr("transform", "translate(0," + height + ")")
                .call(xAxis)
              .append("text")
                .attr("x", width)
                .attr("y", -6)
                .style("text-anchor", "end")
                .text("N synapses");

            svg.append("g")
                .attr("class", "y axis")
                .call(yAxis)
              .append("text")
                .attr("transform", "rotate(-90)")
                .attr("y", 6)
                .attr("dy", ".71em")
                .style("text-anchor", "end")
                .text("N " + title + " Partners");

            // The legend: which skeleton is which
            var legend = svg.selectAll(".legend")
                .data(skids.map(function(skid) { return skeletons[skid]; } ))
              .enter().append("g")
                .attr("class", "legend")
                .attr("transform", function(d, i) { return "translate(0," + i * 20 + ")"; });

            legend.append("rect")
                .attr("x", width - 18)
                .attr("width", 18)
                .attr("height", 18)
                .style("fill", color);

            legend.append("text")
                .attr("x", width - 24)
                .attr("y", 9)
                .attr("dy", ".35em")
                .style("text-anchor", "end")
                .text(function(d) { return d; });
        };

        makeMultipleBarChart(json.incoming, "#connectivity_widget", "Upstream");
        makeMultipleBarChart(json.outgoing, "#connectivity_widget", "Downstream");
    };
};<|MERGE_RESOLUTION|>--- conflicted
+++ resolved
@@ -119,11 +119,7 @@
         var add_to_selection_table = function(ev) {
             var skelid = parseInt( ev.target.value );
             if ($('#incoming-show-skeleton-' + skelid + '-' + widgetid).is(':checked')) {
-<<<<<<< HEAD
-                NeuronStagingArea.add_skeleton_to_stage_without_name( skelid );
-=======
                 NeuronStagingArea.addSkeletons( [skelid] );
->>>>>>> 47c47005
             } else {
                 NeuronStagingArea.removeSkeletons( [skelid] );
             }
@@ -226,10 +222,7 @@
                  var rows = table[0].childNodes[1].childNodes; // all tr elements
 
                 if($('#' + name + 'stream-selectall' + widgetid).is(':checked') ) {
-<<<<<<< HEAD
-=======
                     var skids = [];
->>>>>>> 47c47005
                     for (var i=rows.length-1; i > -1; --i) {
                         var checkbox = rows[i].childNodes[4].childNodes[0];
                         checkbox.checked = true;
